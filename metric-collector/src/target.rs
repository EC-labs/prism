// use crate::{
//     execute::{
//         programs::{
//             futex::FutexProgram,
//             ipc::{Connection, IpcProgram},
//         },
//         Executor,
//     },
//     metrics::{
//         futex::Futex,
//         ipc::{Ipc, KFile},
//         scheduler::{Sched, SchedStat},
//         Collect,
//     },
// };
use anyhow::Result;
use duckdb::Connection;
use libbpf_rs::MapHandle;
use log::info;
use regex::Regex;
use std::{
    cell::RefCell,
    collections::HashMap,
    error::Error,
    fmt::{self, Display},
    fs,
    rc::Rc,
    sync::{
        mpsc::{self, Receiver, Sender},
        Arc, Mutex,
    },
    thread,
    time::{Duration, Instant},
};

<<<<<<< HEAD
pub fn search_targets_regex(name: &str, kthread: bool) -> Result<Vec<usize>> {
    let mut targets = Vec::new();

    let tasks = fs::read_dir(format!("/proc"))?;
    for task in tasks {
        let file_path = task?.path();
        let stem = file_path.file_stem().unwrap().to_str().unwrap();
        let re = Regex::new(r"\d+").unwrap();
        let captures = re.captures(stem);
        if let None = captures {
            continue;
        }

        let proc_stat = fs::read_to_string(format!("{}/stat", file_path.to_str().unwrap()));
        if let Err(_) = proc_stat {
            continue;
        }
        let proc_stat = proc_stat.unwrap();
        let mut proc_stat = proc_stat.split(" ");
        let (comm, flags) = (proc_stat.nth(1).unwrap(), proc_stat.nth(6).unwrap());
        let re = Regex::new(r"[\(\)]")?;
        let comm = re.replace_all(&comm, "");
        let flags = flags.parse::<i64>()?;

        let is_kthread = (flags & 0x00200000) != 0;
        if is_kthread != kthread {
            continue;
        }
=======
#[derive(Debug)]
struct NotFound;

impl Display for NotFound {
    fn fmt(&self, f: &mut fmt::Formatter) -> fmt::Result {
        write!(f, "Target not found")
    }
}

impl Error for NotFound {}

// pub struct Target {
//     pub tid: usize,
//     collectors: [Box<dyn Collect>; 2],
// }

// impl Target {
//     pub fn new(
//         tid: usize,
//         futex_program: Rc<RefCell<FutexProgram>>,
//         ipc_program: Rc<RefCell<IpcProgram>>,
//         root_directory: Rc<str>,
//         target_subdirectory: &str,
//         kfile_socket_map: Rc<RefCell<HashMap<KFile, Connection>>>,
//         time_sensitive_collector_tx: Sender<Box<dyn Collect + Send>>,
//     ) -> Self {
//         println!("Register new target {}", tid);
//         time_sensitive_collector_tx
//             .send(Box::new(SchedStat::new(
//                 tid,
//                 &format!("{}/{}", root_directory, target_subdirectory),
//             )))
//             .expect("Failed to send time sensitive collector");
//         time_sensitive_collector_tx
//             .send(Box::new(Sched::new(
//                 tid,
//                 &format!("{}/{}", root_directory, target_subdirectory),
//             )))
//             .expect("Failed to send time sensitive collector");
//         Self {
//             tid,
//             collectors: [
//                 Box::new(Futex::new(
//                     futex_program,
//                     tid,
//                     root_directory.clone(),
//                     target_subdirectory,
//                 )),
//                 Box::new(Ipc::new(
//                     ipc_program,
//                     tid,
//                     root_directory,
//                     target_subdirectory,
//                     kfile_socket_map,
//                 )),
//             ],
//         }
//     }

//     pub fn search_targets_regex(
//         name: &str,
//         kthread: bool,
//         data_directory: Rc<str>,
//         executor: &mut Executor,
//         kfile_socket_map: Rc<RefCell<HashMap<KFile, Connection>>>,
//         time_sensitive_collector_tx: Sender<Box<dyn Collect + Send>>,
//     ) -> Result<Vec<Self>> {
//         let mut targets = Vec::new();

//         let tasks = fs::read_dir(format!("/proc"))?;
//         for task in tasks {
//             let file_path = task?.path();
//             let stem = file_path.file_stem().unwrap().to_str().unwrap();
//             let re = Regex::new(r"\d+").unwrap();
//             let captures = re.captures(stem);
//             if let None = captures {
//                 continue;
//             }

//             let proc_stat = fs::read_to_string(format!("{}/stat", file_path.to_str().unwrap()));
//             if let Err(_) = proc_stat {
//                 continue;
//             }
//             let proc_stat = proc_stat.unwrap();
//             let mut proc_stat = proc_stat.split(" ");
//             let (comm, flags) = (proc_stat.nth(1).unwrap(), proc_stat.nth(6).unwrap());
//             let re = Regex::new(r"[\(\)]")?;
//             let comm = re.replace_all(&comm, "");
//             let flags = flags.parse::<i64>()?;

//             let is_kthread = (flags & 0x00200000) != 0;
//             if is_kthread != kthread {
//                 continue;
//             }

//             let re = Regex::new(name)?;
//             let re_match = re.captures(&comm);
//             if let None = re_match {
//                 continue;
//             }
//             let pid: usize = stem.parse()?;
//             executor.monitor(pid);

//             let futex_program = executor.futex.clone();
//             let ipc_program = executor.ipc.clone();
//             targets.extend(
//                 Self::get_threads(pid)?
//                     .into_iter()
//                     .map(|tid| {
//                         Ok(Target::new(
//                             tid,
//                             futex_program.clone(),
//                             ipc_program.clone(),
//                             data_directory.clone(),
//                             &format!("thread/{}/{}", pid, tid),
//                             kfile_socket_map.clone(),
//                             time_sensitive_collector_tx.clone(),
//                         ))
//                     })
//                     .collect::<Result<Vec<Target>>>()?,
//             );
//         }

//         return Ok(targets);
//     }

//     pub fn get_threads(pid: usize) -> Result<Vec<usize>> {
//         let tasks = fs::read_dir(format!("/proc/{}/task", pid))?;

//         tasks
//             .map(|task| {
//                 let file_path = task?.path();
//                 let stem = file_path.file_stem().unwrap().to_str().unwrap();
//                 Ok(stem.parse()?)
//             })
//             .collect()
//     }

//     pub fn sample(&mut self) -> Result<()> {
//         for (_i, collector) in self.collectors.iter_mut().enumerate() {
//             collector.sample()?;
//             collector.store()?;
//         }
//         Ok(())
//     }
// }

use crate::sub::taskstats::TaskStats;
>>>>>>> 36634a14

        let re = Regex::new(name)?;
        let re_match = re.captures(&comm);
        if let None = re_match {
            continue;
        }
        let pid: usize = stem.parse()?;

<<<<<<< HEAD
        targets.push(pid);
=======
impl TimeSensitive {
    pub fn init_thread(
        terminate_flag: Arc<Mutex<bool>>,
        sample_interval: Duration,
        pid_map: MapHandle,
        pid_rb: MapHandle,
        conn: Connection,
    ) {
        let sample_rx = Self::start_timer_thread(terminate_flag.clone(), sample_interval);
        thread::Builder::new()
            .name("ts-collect".to_string())
            .spawn(move || {
                let mut taskstats = TaskStats::new(&pid_map, pid_rb, &conn)?;
                loop {
                    sample_rx.recv()?;
                    while let Ok(_) = sample_rx.try_recv() {}
                    if *terminate_flag.lock().unwrap() == true {
                        break;
                    }
                    let start = Instant::now();
                    taskstats.sample()?;
                    info!(
                        "time sensitive loop duration: {}us",
                        start.elapsed().as_micros()
                    );
                }
                Ok(()) as Result<()>
            })
            .expect("Failed to create ts-collect thread");
>>>>>>> 36634a14
    }

    return Ok(targets);
}<|MERGE_RESOLUTION|>--- conflicted
+++ resolved
@@ -1,18 +1,3 @@
-// use crate::{
-//     execute::{
-//         programs::{
-//             futex::FutexProgram,
-//             ipc::{Connection, IpcProgram},
-//         },
-//         Executor,
-//     },
-//     metrics::{
-//         futex::Futex,
-//         ipc::{Ipc, KFile},
-//         scheduler::{Sched, SchedStat},
-//         Collect,
-//     },
-// };
 use anyhow::Result;
 use duckdb::Connection;
 use libbpf_rs::MapHandle;
@@ -33,10 +18,8 @@
     time::{Duration, Instant},
 };
 
-<<<<<<< HEAD
 pub fn search_targets_regex(name: &str, kthread: bool) -> Result<Vec<usize>> {
     let mut targets = Vec::new();
-
     let tasks = fs::read_dir(format!("/proc"))?;
     for task in tasks {
         let file_path = task?.path();
@@ -62,156 +45,6 @@
         if is_kthread != kthread {
             continue;
         }
-=======
-#[derive(Debug)]
-struct NotFound;
-
-impl Display for NotFound {
-    fn fmt(&self, f: &mut fmt::Formatter) -> fmt::Result {
-        write!(f, "Target not found")
-    }
-}
-
-impl Error for NotFound {}
-
-// pub struct Target {
-//     pub tid: usize,
-//     collectors: [Box<dyn Collect>; 2],
-// }
-
-// impl Target {
-//     pub fn new(
-//         tid: usize,
-//         futex_program: Rc<RefCell<FutexProgram>>,
-//         ipc_program: Rc<RefCell<IpcProgram>>,
-//         root_directory: Rc<str>,
-//         target_subdirectory: &str,
-//         kfile_socket_map: Rc<RefCell<HashMap<KFile, Connection>>>,
-//         time_sensitive_collector_tx: Sender<Box<dyn Collect + Send>>,
-//     ) -> Self {
-//         println!("Register new target {}", tid);
-//         time_sensitive_collector_tx
-//             .send(Box::new(SchedStat::new(
-//                 tid,
-//                 &format!("{}/{}", root_directory, target_subdirectory),
-//             )))
-//             .expect("Failed to send time sensitive collector");
-//         time_sensitive_collector_tx
-//             .send(Box::new(Sched::new(
-//                 tid,
-//                 &format!("{}/{}", root_directory, target_subdirectory),
-//             )))
-//             .expect("Failed to send time sensitive collector");
-//         Self {
-//             tid,
-//             collectors: [
-//                 Box::new(Futex::new(
-//                     futex_program,
-//                     tid,
-//                     root_directory.clone(),
-//                     target_subdirectory,
-//                 )),
-//                 Box::new(Ipc::new(
-//                     ipc_program,
-//                     tid,
-//                     root_directory,
-//                     target_subdirectory,
-//                     kfile_socket_map,
-//                 )),
-//             ],
-//         }
-//     }
-
-//     pub fn search_targets_regex(
-//         name: &str,
-//         kthread: bool,
-//         data_directory: Rc<str>,
-//         executor: &mut Executor,
-//         kfile_socket_map: Rc<RefCell<HashMap<KFile, Connection>>>,
-//         time_sensitive_collector_tx: Sender<Box<dyn Collect + Send>>,
-//     ) -> Result<Vec<Self>> {
-//         let mut targets = Vec::new();
-
-//         let tasks = fs::read_dir(format!("/proc"))?;
-//         for task in tasks {
-//             let file_path = task?.path();
-//             let stem = file_path.file_stem().unwrap().to_str().unwrap();
-//             let re = Regex::new(r"\d+").unwrap();
-//             let captures = re.captures(stem);
-//             if let None = captures {
-//                 continue;
-//             }
-
-//             let proc_stat = fs::read_to_string(format!("{}/stat", file_path.to_str().unwrap()));
-//             if let Err(_) = proc_stat {
-//                 continue;
-//             }
-//             let proc_stat = proc_stat.unwrap();
-//             let mut proc_stat = proc_stat.split(" ");
-//             let (comm, flags) = (proc_stat.nth(1).unwrap(), proc_stat.nth(6).unwrap());
-//             let re = Regex::new(r"[\(\)]")?;
-//             let comm = re.replace_all(&comm, "");
-//             let flags = flags.parse::<i64>()?;
-
-//             let is_kthread = (flags & 0x00200000) != 0;
-//             if is_kthread != kthread {
-//                 continue;
-//             }
-
-//             let re = Regex::new(name)?;
-//             let re_match = re.captures(&comm);
-//             if let None = re_match {
-//                 continue;
-//             }
-//             let pid: usize = stem.parse()?;
-//             executor.monitor(pid);
-
-//             let futex_program = executor.futex.clone();
-//             let ipc_program = executor.ipc.clone();
-//             targets.extend(
-//                 Self::get_threads(pid)?
-//                     .into_iter()
-//                     .map(|tid| {
-//                         Ok(Target::new(
-//                             tid,
-//                             futex_program.clone(),
-//                             ipc_program.clone(),
-//                             data_directory.clone(),
-//                             &format!("thread/{}/{}", pid, tid),
-//                             kfile_socket_map.clone(),
-//                             time_sensitive_collector_tx.clone(),
-//                         ))
-//                     })
-//                     .collect::<Result<Vec<Target>>>()?,
-//             );
-//         }
-
-//         return Ok(targets);
-//     }
-
-//     pub fn get_threads(pid: usize) -> Result<Vec<usize>> {
-//         let tasks = fs::read_dir(format!("/proc/{}/task", pid))?;
-
-//         tasks
-//             .map(|task| {
-//                 let file_path = task?.path();
-//                 let stem = file_path.file_stem().unwrap().to_str().unwrap();
-//                 Ok(stem.parse()?)
-//             })
-//             .collect()
-//     }
-
-//     pub fn sample(&mut self) -> Result<()> {
-//         for (_i, collector) in self.collectors.iter_mut().enumerate() {
-//             collector.sample()?;
-//             collector.store()?;
-//         }
-//         Ok(())
-//     }
-// }
-
-use crate::sub::taskstats::TaskStats;
->>>>>>> 36634a14
 
         let re = Regex::new(name)?;
         let re_match = re.captures(&comm);
@@ -220,39 +53,7 @@
         }
         let pid: usize = stem.parse()?;
 
-<<<<<<< HEAD
         targets.push(pid);
-=======
-impl TimeSensitive {
-    pub fn init_thread(
-        terminate_flag: Arc<Mutex<bool>>,
-        sample_interval: Duration,
-        pid_map: MapHandle,
-        pid_rb: MapHandle,
-        conn: Connection,
-    ) {
-        let sample_rx = Self::start_timer_thread(terminate_flag.clone(), sample_interval);
-        thread::Builder::new()
-            .name("ts-collect".to_string())
-            .spawn(move || {
-                let mut taskstats = TaskStats::new(&pid_map, pid_rb, &conn)?;
-                loop {
-                    sample_rx.recv()?;
-                    while let Ok(_) = sample_rx.try_recv() {}
-                    if *terminate_flag.lock().unwrap() == true {
-                        break;
-                    }
-                    let start = Instant::now();
-                    taskstats.sample()?;
-                    info!(
-                        "time sensitive loop duration: {}us",
-                        start.elapsed().as_micros()
-                    );
-                }
-                Ok(()) as Result<()>
-            })
-            .expect("Failed to create ts-collect thread");
->>>>>>> 36634a14
     }
 
     return Ok(targets);
